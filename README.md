# Hydrawise API

[![Build Status](https://travis-ci.org/paulmolluzzo/hydrawise-api.svg?branch=master)](https://travis-ci.org/paulmolluzzo/hydrawise-api)

This is a client for the [Hydrawise API](https://support.hydrawise.com/hc/en-us/articles/360008965753-Hydrawise-API-Information). [Hydrawise](https://hydrawise.com) is an internet-controlled home irrigation system.

<<<<<<< HEAD
On a very basic level, it allows you to do:
* [Get controllers](#get-controllers)
=======
On a very basic level, it allows you to:
>>>>>>> 03cae761
* [Get zones](#get-zones)
* [Run a command on a zone](#run-a-command-on-a-zone) (run/stop/suspend)
* [Command all zones at once](#command-all-zones-at-once)

For all possibilities, have a look at the inline code documentation

## Getting started

When possible use a local connection to your controller since it's not rate limited (HTTP error 429) and suffers no delays when trying to run commands on zones.
Local connections are only possible on firmware versions below v3.0.0 however.

### Setup for a cloud connection

```js
const Hydrawise = require('hydrawise-api').Hydrawise;
const myHydrawise = new Hydrawise({ type:'CLOUD', key:'YOUR_API_KEY' });
```

You can obtain your API key from the "Account Details" screen on the [Hydrawise platform](https://app.hydrawise.com/config/account/details)

### Setup for a local connection

```js
const Hydrawise = require('hydrawise-api').Hydrawise;
const myHydrawise = new Hydrawise({ type:'LOCAL', host:'HOSTNAME_OR_IP_ADDRESS', password:'YOUR_CONTROLLER_PASSWORD' });
```

You can also provide a *user* parameter, but this should be 'admin' in most cases.

## Basic usage

### Get Controllers

If you have multiple controllers you can use this function to retrieve them all. Once you know your controllers, you're able to get and/or command the connected zones to that controller.

```js
myHydrawise.getControllers()
  .then(controllers => console.log(controllers))
  .catch(error => console.log(error));
```

### Get Zones

Get all zones and see their status.

If you only have a single controller, you can get the list of zones without first retrieving your controller details:

```js
myHydrawise.getZones()
  .then(zones => console.log(zones))
  .catch(error => console.log(error));
```

If you have multiple controllers you should first get your list of controllers and request the zones list for that specific controller (if you don't you only get the zones of your 'default' controller.):

```js
myHydrawise.getControllers()
  .then((controllers) => {
    // Get the zones for the first returned controller
    controllers[0].getZones()
    .then(zones => console.log(zones))
    .catch(error => console.log(error));
  })
  .catch(error => console.log(error));
```

This will return an array of HydrawiseZone objects containing the following info:

```js
{number} relayID - The unique relay number known to the Hydrawise cloud
{number} zone - The local zone/relay number
{string} name - The name of the zone
{Date} nextRunAt - The date & time of the next scheduled run 
{number} nextRunDuration - Run time in seconds of the next run defined by nextRunAt
{boolean} isSuspended - Returns true when the zoneis currently suspended
{boolean} isRunning - Returns true when the zone is actively running
{number} remainingRunningTime - Remaining run time in seconds when isRunning = true
```

### Run a command on a zone

You can execute a couple of basic commands on each zone: `run()`, `suspend()` or `stop()`

```js
myHydrawise.getZones()
  .then(zones => {
    // Run the first returned zone  
    zone[0].run().then((info) => {
      console.log('success');
    }).catch(error => console.log(error));
  }).catch(error => console.log(error));
```

For the run & suspend commands you are able to provide a custom duration in seconds: `run(600)` (for 10 mins).
If no custom duration was provided, the default run time configured for the zone will be used. 

Zones can also be commanded directly from the Hydrawise object:

```js
myHydrawise.runZone(1) - Run by local zone number (only. for local bindings)
myHydrawise.runZone(123123) - Run by unique relay ID (only. for cloud bindings)
myHydrawise.runZone(myHydrawiseZoneObject) - Run by the HydrawiseZone object returned by getZones()
```

### Command all zones at once

It's also possible to command all zones at the same time:

```js
myHydrawise.runAllZones()
  .then(info => {
     console.log('success');
  }).catch(error => console.log(error));
```

Here as well, you are able to provide a custom duration: `runAllZones(600)` (for 10 mins).

------

## Contributors

* Martijn Dierckx - Complete rewrite to service both the cloud & local API binding in TypeScript
* [Paul Molluzzo](https://paul.molluzzo.com) - Initial 0.1.0 version containing the cloud binding

Tested on a configuration with a single HC6 controller. If you have multiple controllers in your configuration and you run into problems, you're free to create an issue or contribute yourself :-)

MIT license<|MERGE_RESOLUTION|>--- conflicted
+++ resolved
@@ -4,12 +4,8 @@
 
 This is a client for the [Hydrawise API](https://support.hydrawise.com/hc/en-us/articles/360008965753-Hydrawise-API-Information). [Hydrawise](https://hydrawise.com) is an internet-controlled home irrigation system.
 
-<<<<<<< HEAD
 On a very basic level, it allows you to do:
 * [Get controllers](#get-controllers)
-=======
-On a very basic level, it allows you to:
->>>>>>> 03cae761
 * [Get zones](#get-zones)
 * [Run a command on a zone](#run-a-command-on-a-zone) (run/stop/suspend)
 * [Command all zones at once](#command-all-zones-at-once)
